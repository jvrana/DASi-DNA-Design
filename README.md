# DASi DNA Design

**DASi** is an automatic DNA cloning plan designer aimed for operating on small budgets by focusing on material
re-use.

The software converts a nucleotide sequence, or a library of sequences, to an executable molecular assembly plan while 
optimizing material cost, assembly efficiency, and assembly time.

The software goals are reminiscent of j5 or Teselegen but focused on:
1. having a dead-simple user interface and 
1. utilizing information about current laboratory inventory in its optimization algorithm

### Planned Features

<<<<<<< HEAD
* library support
* heirarchical assembly
* Golden-gate support
* front-end UI with real-time assembly and cost calculations
=======
* Golden-gate support
* heirarchical assembly
* library support (with bayesian search to optimize shared parts)
* front-end
>>>>>>> fd55cae1
* connection to fabrication facility

### Use cases

* developing cloning plans from computer-generated sequences
* developing cloning plans for human-generated sequences for lazy folks (like me; no judgements)
* developing plans for users that do not know the intricacies of molecular biology<|MERGE_RESOLUTION|>--- conflicted
+++ resolved
@@ -12,17 +12,10 @@
 
 ### Planned Features
 
-<<<<<<< HEAD
-* library support
-* heirarchical assembly
-* Golden-gate support
-* front-end UI with real-time assembly and cost calculations
-=======
 * Golden-gate support
 * heirarchical assembly
 * library support (with bayesian search to optimize shared parts)
 * front-end
->>>>>>> fd55cae1
 * connection to fabrication facility
 
 ### Use cases
