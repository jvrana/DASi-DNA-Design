--- conflicted
+++ resolved
@@ -73,36 +73,6 @@
 
         internal_cost = self.internal_edge_cost(align)
 
-<<<<<<< HEAD
-        pairs = []
-        if q.cyclic:
-            if q.b < q.a:
-                pairs = [
-                    (q.a, q.b + q.context_length)
-                ]
-            else:
-                pairs = [
-                    (q.a, q.b),
-                    (q.a + q.context_length, q.b + q.context_length)
-                ]
-        else:
-            pairs = [
-                (q.a, q.b)
-            ]
-
-        nodes = []
-        for a, b in pairs:
-            anode = (a, a_expand, 'A')
-            bnode = (b, b_expand, 'B')
-            edata = dict(
-                weight=internal_cost,
-                name='',
-                span=len(align.query_region),
-                type=align.type
-            )
-            nodes.append((anode, bnode, edata))
-        return nodes
-=======
         if q.cyclic:
             # cyclic
             if q.b < q.a:
@@ -134,7 +104,6 @@
                     )
                     edges.append(edge)
         return nodes, edges
->>>>>>> 8d1a0da7
 
     def add_internal_edges(self, groups):
         for g in groups:
