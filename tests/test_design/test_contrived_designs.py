--- conflicted
+++ resolved
@@ -108,10 +108,6 @@
     print("=== DIFF ===")
     best_solution.print_diff(expected_solution)
 
-<<<<<<< HEAD
-    df = best_solution.to_df()
-    print(df)
-=======
     print("=== BEST ===")
     df1 = best_solution.to_df()
     print(df1)
@@ -120,7 +116,6 @@
     df2 = expected_solution.to_df()
     print(df2)
 
->>>>>>> 8d1a0da7
     print("Best: {}".format(best_solution.cost()))
     print("Expected: {}".format(expected_solution.cost()))
 
@@ -135,11 +130,7 @@
 
     if check_cost:
         assert best_solution.cost() <= expected_solution.cost()
-<<<<<<< HEAD
-=======
         assert expected_solution.cost() != np.inf
->>>>>>> 8d1a0da7
-
 
 def test_blast_has_same_results():
     goal = random_record(3000)
@@ -176,11 +167,7 @@
     goal = random_record(3000)
     make_circular([goal])
 
-<<<<<<< HEAD
-    r1 = SeqRecord(Seq('NNNNNN')) + goal[:1000] + SeqRecord(Seq('NNNNNN'))
-=======
     r1 = SeqRecord(Seq("NNNNNN")) + goal[:1000] + SeqRecord(Seq("NNNNNN"))
->>>>>>> 8d1a0da7
     r2 = goal[1000:2000]
     r3 = goal[2000:]
     make_linear([r1, r2, r3])
@@ -315,11 +302,7 @@
     check_design_result(design, expected_path)
 
 
-<<<<<<< HEAD
-@pytest.mark.parametrize('repeat', range(3))
-=======
 @pytest.mark.parametrize("repeat", range(3))
->>>>>>> 8d1a0da7
 def test_design_with_overhang_primers(repeat):
 
     goal = random_record(3000)
@@ -475,49 +458,8 @@
     design.add_materials(primers=[], templates=[r1, r2], queries=[goal], fragments=[])
 
     expected_path = [
-<<<<<<< HEAD
-        (1177, False, 'A', False),
-        (1225, False, 'B', False),
-        (1225-30, False, 'A', False),
-        (1188, False, 'B', False)
-    ]
-
-    check_design_result(design, expected_path)
-
-
-def test_case():
-    """
-    This is a test case which has previously failed to find a solution.
-
-    The case is that there are just two small fragments with a small <10bp gap.
-    The solution should be to PCR amplify both fragment and synthesize the
-    rest of the plasmid.
-    """
-    goal = random_record(2000)
-    make_circular([goal])
-
-    r1 = goal[1188:1230]
-    r2 = goal[1238:1282]
-
-    make_linear([r1, r2])
-
-    design = Design(spancost)
-    design.add_materials(
-        primers=[],
-        templates=[r1, r2],
-        queries=[goal],
-        fragments=[]
-    )
-
-    expected_path = [
-        (1188, True, 'A', False),
-        (1230, True, 'B', False),
-        (1238, True, 'A', False),
-        (1282, True, 'B', False),
-=======
         (1238, True, "A", False),
         (1282, True, "B", False),
->>>>>>> 8d1a0da7
     ]
 
     check_design_result(design, expected_path)