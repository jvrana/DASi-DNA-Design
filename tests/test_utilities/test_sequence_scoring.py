import functools
import itertools
import operator
import random
from typing import List
from typing import Union

import pytest
from flaky import flaky

from dasi.utils.sequence.sequence_complexity import count_misprimings_in_amplicon
from dasi.utils.sequence.sequence_complexity import DNAStats


##########################################
# Utility methods
##########################################


def random_seq(length, bases=None):
    """Produce a randomized sequence."""
    if bases is None:
        bases = "AGTC"

    seq = ""
    for _ in range(length):
        i = random.randint(0, len(bases) - 1)
        seq += bases[i]
    return seq


def revcomp(seq):
    """Reverse complement a sequence."""
    r = ""
    d = dict(zip("actgACTG", "tgacTGAC"))
    for s in seq:
        r += d[s]
    return r[::-1]


def cross_product(*args: List[Union[List[str], str]], operation=operator.add):
    """Develop sequences by taking a cross product of a list of lists."""
    list_of_lists = []
    for arg in args:
        if isinstance(arg, list):
            list_of_lists.append(arg)
        else:
            list_of_lists.append([arg])

    sequences = []
    for x in itertools.product(*list_of_lists):
        if operation:
            sequences.append(functools.reduce(operation, x))
    return sequences


def test_cross_product():
    seqs = cross_product(["1"], ["1", "2"], ["1", "2", "3"], "1")
    assert len(seqs) == 6
    for s in seqs:
        print(s)


def replace(to_replace, replace_with, a, b, c, rc):
    """Replace a section of the sequence `to_replace` with a secion of the
    sequence `replace_with`

    :param to_replace: position to replace sequence
    :param replace_with: indices of the sequence to replace with replace_with[a:b]
    :param a: starting index of the replacement sequence
    :param b: ending index of the replacement sequence
    :param c: index to replace sequence.
    :param rc: if True, replaces with reverse_complement
    :return:
    """
    x1 = replace_with[a:b]
    if rc:
        x1 = revcomp(x1)
    return to_replace[:c] + x1 + to_replace[c + len(x1) :]


def replace_rc_pairs(to_replace, replace_with, a, b, c):
    """Return `replace(..., rc=False)` and `replace(..., rc=True)`"""
    x1 = replace_with[a:b]
    x2 = revcomp(x1)
    s1 = to_replace[:c] + x1 + to_replace[c + len(x1) :]
    s2 = to_replace[:c] + x2 + to_replace[c + len(x2) :]
    assert len(s1) == len(s2)
    return s1, s2


def gen_seq(
    i, j, length, window, insert_loc, repeat_i, repeat_l, rc, to_replace, replace_with
):
    repeat_j = repeat_l + repeat_i

    left_flank = random_seq(i)
    right_flank = random_seq(length - j)
    amplicon_left_window = random_seq(window)
    amplicon_internal = random_seq(j - i - window * 2)
    amplicon_right_window = random_seq(window)

    seqs = {
        "left_window": amplicon_left_window,
        "internal": amplicon_internal,
        "right_window": amplicon_right_window,
        "left_flank": left_flank,
        "right_flank": right_flank,
    }

    # add the repeat
    seqs[to_replace] = replace(
        seqs[to_replace], seqs[replace_with], repeat_i, repeat_j, insert_loc, rc
    )

    amplicon = seqs["left_window"] + seqs["internal"] + seqs["right_window"]

    seq = seqs["left_flank"] + amplicon + seqs["right_flank"]
    assert len(seq) == length, "testing sequence was constructed incorrectly"
    return seq


def gen_seq_with_rc_pairs(
    i, j, length, window, insert_loc, repeat_i, repeat_l, to_replace, replace_with
):
    repeat_j = repeat_l + repeat_i

    left_flank = "N" * i  # random_seq(i)
    right_flank = "N" * (length - j)  # random_seq(l - j)
    amplicon_left_window = random_seq(window)
    amplicon_internal = "N" * (j - i - window * 2)  # random_seq(j - i - window * 2)
    amplicon_right_window = random_seq(window)

    seqs = {
        "left_window": amplicon_left_window,
        "internal": amplicon_internal,
        "right_window": amplicon_right_window,
        "left_flank": left_flank,
        "right_flank": right_flank,
    }

    seqs[to_replace] = list(
        replace_rc_pairs(
            seqs[to_replace], seqs[replace_with], repeat_i, repeat_j, insert_loc
        )
    )

    sequences = cross_product(
        seqs["left_flank"],
        seqs["left_window"],
        seqs["internal"],
        seqs["right_window"],
        seqs["right_flank"],
    )

    for s in sequences:
        if not len(s) == length:
            raise ValueError("{} != {}".format(len(s), length))

    return sequences


# DNAStats tests
class TestDNAStats:
    """Test the DNAStats instance."""

    def test_case_insensitive(self):
        seq = random_seq(1000)
        stats1 = DNAStats(seq.lower(), 20, 20, 20)
        stats2 = DNAStats(seq.upper(), 20, 20, 20)
        print(stats1.cost())
        assert stats1.cost() == stats2.cost()

    def test_fwd_signatures(self):
        seq = "N" * 100 + random_seq(100) + "N" * 120
        stats = DNAStats(seq, 1, 1, hairpin_window=30)
        assert set(stats.fwd_signatures[:70]) == {0.0}
        assert stats.fwd_signatures[71] != 0.0
        assert stats.fwd_signatures[72] != 0.0

    def test_rev_signatures(self):
        seq = "N" * 100 + random_seq(100) + "N" * 101
        stats = DNAStats(seq, 1, 1, hairpin_window=30)
        assert set(stats.rev_signatures[:70]) == {0.0}
        assert stats.rev_signatures[71] != 0.0
        assert stats.rev_signatures[72] != 0.0

    @flaky(max_runs=25, min_passes=25)
    def test_normal_sequence(self):
        seq = random_seq(1000)
        stats = DNAStats(seq, 14, 20, 20)
        print(seq)
        print(stats())
        print(stats.cost())
        assert stats.cost() < 15

        print(
            DNAStats(
                "CGAGACCACTCGGGACTTCCGGCCATAGCGTACCGTTTTGTGACAAA"
                "ACCCCCACTCGAACGTGAGAAAACCCTTCTCTTCATGTAATTCCCCCACA"
                "GTCCGCGGGTCGGTCAAACCTGGATAAGGTAAAGACTAATATCTAAACCT"
                "GCTGGAGAGTCGAACCGCGGTCTTAGGCCCACGCAGAGTGTATGTTA"
                "TTCGTCTGCCGCTATATCGGTCAACACTAGTTGACGGATAGGAATGTTGG"
                "ATTAACGCGTCTCCAACGCTGGGATACCCTCGCAAAATTTTCCCGAT"
                "ACTATCCGGAATCTCTAACGCCGTTGGTTTGGGCTCCCAACCACCCGTG"
                "AACTTCTAACACGAGAATCACCGCTGGAGCGCGCGCCTTCTCTCAATT"
                "TACCTGAGCTTTCGCTTCCTACTTAGCAGAATCGTGAACCTAAATTTTA"
                "GCAGCTTCAAGTCAGTTACGCTCGACACTTCCGATTCCAGGTAAAATA"
                "ACCACTTCTAAGGTTCGTGACTGGTTCTCTATTCAACGCACGCGGTGCCC"
                "TCGCGGGTCCTCTGCTGCCGGGAAGCACATGATTGCCAGCTTGTTAA"
                "ACAACACAAGGTGGCCAATCTCAAACTCGCATAAGCCCTGTTTTTTCTTG"
                "CAAGCTGCAACCGAGCATTCCTTCAGTCAGTGGTGGTTTTTCAAAAC"
                "TATTCCTATGGGTGCTGACACGTGTGTAATTGTTTTCTACTATCTCTCG"
                "GTTTATAGCGTAGTTGCCGAGGCTATTGAGTCTCCTTTGCTAATAGCT"
                "AAGGTGGAAATTTTTTTTTTTTTGAACCGGGTGAATATACTTGATACAT"
                "CAATAGCCCCTAGCGTATTGTACCCGTCACGGGCTCAAATACTCTGCC"
                "CAGGGCGATACCATGGAAGTTCTCGTAACATACAATGGATCTGGGCCGT"
                "CATCGCTTGATGCTCTAGAAGAAAAAGCAGAGACCGGCCATTACCGCG"
                "TCAACTAACACGCCTCAGGCCGGGGTTAACACTAGGTGTGT",
                14,
                20,
                20,
            )()
        )

    @flaky(max_runs=25, min_passes=25)
    @pytest.mark.parametrize("kmer", [(25, 20), (25, 24), (25, 25)])
    def test_repeats(self, kmer):
        repeat = random_seq(kmer[0])
        seq = random_seq(1000) + repeat + random_seq(500) + repeat + random_seq(1000)

        stats = DNAStats(seq, kmer[1], 20, 20)
        print(stats())
        assert stats()["n_repeats"] > 0
        assert stats()["n_hairpins"] == 0

    @flaky(max_runs=25, min_passes=25)
    @pytest.mark.parametrize("length__kmer", [(25, 20), (25, 24), (25, 25)])
    def test_hairpins(self, length__kmer):
        hairpin_length, kmer = length__kmer
        hairpin = random_seq(hairpin_length)

        # make a sequence with a hairpin
        seq = (
            random_seq(1000)
            + hairpin
            + random_seq(500)
            + revcomp(hairpin)
            + random_seq(1000)
        )

        # look for hairpins of size kmer
        stats = DNAStats(seq, 20, 20, kmer)

        assert stats()["n_repeats"] == 0
        assert stats()["n_hairpins"] > 0

        print(stats.cost(1000, 1500))
        print(stats.cost(None, None))

    def test_count_misprimings_from_slice_case1(self):
        repeat = random_seq(30)
        seq = "T" * 100 + repeat + "T" * 100
        stats = DNAStats(seq, 1, 1, hairpin_window=30)
        n = stats.count_repeats_from_slice(100, 130)
        assert n == 0

    def test_count_misprimings_from_slice_case2(self):
        repeat = random_seq(30)
        seq = "N" * 100 + repeat + "N" * 100 + repeat + "N" * 107
        stats = DNAStats(seq, 1, 1, hairpin_window=30)
        n = stats.count_repeats_from_slice(100, 130)
        assert n == 1

    def test_count_misprimings_from_slice_case3(self):
        """repeats are very near the edge."""
        repeat = random_seq(30)
        seq = "N" + repeat + "N" * 100 + revcomp(repeat) + "N"
        stats = DNAStats(seq, 1, 1, hairpin_window=30)
        n = stats.count_repeats_from_slice(1, 31)
        assert n == 1

    @pytest.mark.parametrize("ij", [(100, 130), (160, 190), (260, 290)])
    def test_count_misprimings_from_slice_case4(self, ij):
        """Here we have a sequence of Ns with a predicted hairpin at indices.

        [100:130] and [160:190] and [260:290].

        Evaluating at any of these indices should return exactly 2
        sequences.
        """
        repeat = random_seq(30)
        i, j = ij
        seq = (
            "N" * 100
            + repeat
            + "N" * 30
            + repeat
            + "N" * 100
            + revcomp(repeat)
            + "N" * 107
        )
        stats = DNAStats(seq, 1, 1, hairpin_window=30)
        n = stats.count_repeats_from_slice(i, j)
        assert n == 2

    def test_count_misprimings_from_slice_case5(self):
        """Here we have a sequence of Ns with a predicted hairpin at indices.

        [100:130] and [200:230].
        """
        repeat = random_seq(30)
        seq = "N" * 100 + repeat + "N" * 100 + revcomp(repeat) + "N" * 107
        stats = DNAStats(seq, 1, 1, hairpin_window=30)
        n = stats.count_repeats_from_slice(100, 130)
        assert n == 1

    @pytest.mark.parametrize("dist_from_left", [0, 1])
    @pytest.mark.parametrize("dist_from_right", [0, 1])
    @pytest.mark.parametrize("left_or_right", ["left", "right"])
    @pytest.mark.parametrize("rc", [True, False])
    def test_count_misprimings_from_slice_edge_cases(
        self, dist_from_left, dist_from_right, left_or_right, rc
    ):
        """Here one of the repeats is on the 3' (right) end of the sequence."""
        repeat = random_seq(30)
        r1 = repeat
        r2 = repeat

        if left_or_right == "left" and rc:
            r1 = revcomp(r1)
        elif left_or_right == "right" and rc:
            r2 = revcomp(r2)

        seq = "N" * dist_from_left + r1 + "N" * 100 + r2 + "N" * dist_from_right
        stats = DNAStats(seq, 1, 1, hairpin_window=30)

        if left_or_right == "left":
            n = stats.count_repeats_from_slice(dist_from_left, dist_from_left + 30)
            assert n == 1
        else:
            n = stats.count_repeats_from_slice(
                dist_from_left + 30 + 100, dist_from_left + 30 + 100 + 30
            )
            assert n == 1


class TestPositiveRCExamples:
    """Tests that reverse_complemented repeats results in the name number of
    misprimings."""

    @flaky(max_runs=10, min_passes=10)
    @pytest.mark.parametrize(
        "to_replace",
        ["left_flank", "right_flank", "internal"],
        ids=["left_flank", "right_flank", "internal"],
    )
    @pytest.mark.parametrize(
        "replace_with",
        ["left_window", "right_window"],
        ids=["left_window", "right_window"],
    )
    @pytest.mark.parametrize("cyclic", [True, False], ids=["cyclic", "linear"])
    @pytest.mark.parametrize("repeat_l", [20, 21, 22])
    def test_cyclic_and_linear_same_misprimings(
        self, to_replace, replace_with, repeat_l, cyclic
    ):
        """Should not matter if the sequence being replace is reverse-
        complement or not."""

        window = 30
        i, j = 100, 250
        kwargs = dict(
            i=i,
            j=j,
            l=500,
            window=window,
            insert_loc=10,
            repeat_i=5,
            repeat_l=repeat_l,
            to_replace=to_replace,
            replace_with=replace_with,
        )
        seq1, seq2 = gen_seq_with_rc_pairs(**kwargs)
        min_primer_anneal = 20
        n1 = count_misprimings_in_amplicon(
            seq1,
            i,
            j,
            min_primer_anneal=min_primer_anneal,
            max_primer_anneal=window,
            cyclic=cyclic,
        )
        n2 = count_misprimings_in_amplicon(
            seq2,
            i,
            j,
            min_primer_anneal=min_primer_anneal,
            max_primer_anneal=window,
            cyclic=cyclic,
        )
        print(n1, n2)
        assert n1 == n2
        assert n1 == repeat_l - min_primer_anneal + 1


@pytest.mark.parametrize("ij", [(100, 300), (500, 800), (0, 500), (800, 1000)])
def test_count_misprimings_in_amplicon(ij):
    seq = random_seq(1000)
    count_misprimings_in_amplicon(
        seq, ij[0], ij[1], min_primer_anneal=12, max_primer_anneal=30
    )


@pytest.mark.parametrize(
    "repeat_length__kmer__num_misprimings",
    [(23, 20, 4), (22, 20, 3), (20, 20, 1), (12, 20, 0)],
)
@pytest.mark.parametrize("rc", [False, True], ids=["", "reverse_complement"])
@pytest.mark.parametrize("repeat_i", [0])
class TestPositiveExamples:
    """
    Tests if we can find the repeats. All tests are parametrized in the following
    way:

    - n_misprimings - the minimum number of misprimings we expect.
    - kmer - the size of the kmer we are looking for in the algorith
    - repeat_length - the size of the repeat region we are placing into the testing
            sequences. If this size is less than the size of the kmer, we should not
            be able to detect it.
    """

    N_RUNS = 3
    LENGTH = 1000
    WINDOW = 30

    @flaky(max_runs=N_RUNS, min_passes=N_RUNS)
    @pytest.mark.parametrize(
        "replace_with",
        ["left_window", "right_window"],
        ids=["with_left_window", "with_right_window"],
    )
    @pytest.mark.parametrize("to_replace", ["internal"], ids=["replace_internal"])
    @pytest.mark.parametrize("ij", [(200, 800), (150, 850)])
    @pytest.mark.parametrize("cyclic", [False, True], ids=["linear", "cyclic"])
    def test_find_repeat_inside_internal_amplicon(
        self,
        repeat_length__kmer__num_misprimings,
        rc,
        to_replace,
        replace_with,
        repeat_i,
        ij,
        cyclic,
    ):
        """Tests if we can find the repeat from within the pcr product from the
        left window."""
        repeat_length, kmer, n_misprimings = repeat_length__kmer__num_misprimings
        i, j = ij
        window = self.WINDOW
        length = self.LENGTH
        seq = gen_seq(
            i=i,
            j=j,
            length=length,
            window=window,
            insert_loc=100,
            repeat_i=repeat_i,
            repeat_l=repeat_length,
            to_replace=to_replace,
            replace_with=replace_with,
            rc=rc,
        )
        n = count_misprimings_in_amplicon(
            seq, i, j, min_primer_anneal=kmer, max_primer_anneal=window, cyclic=cyclic
        )
        assert n >= n_misprimings
        if n_misprimings == 0:
            assert n == 0

    @flaky(max_runs=N_RUNS, min_passes=N_RUNS)
    @pytest.mark.parametrize(
        "replace_with",
        ["left_window", "right_window"],
        ids=["with_left_window", "with_right_window"],
    )
    @pytest.mark.parametrize(
        "to_replace",
        ["left_flank", "right_flank"],
        ids=["replace_left_flank", "replace_right_flank"],
    )
    @pytest.mark.parametrize("ij", [(200, 800), (150, 850)])
    @pytest.mark.parametrize("cyclic", [False, True], ids=["linear", "cyclic"])
    def test_find_repeat_inside_external_to_amplicon(
        self,
        repeat_length__kmer__num_misprimings,
        rc,
        to_replace,
        replace_with,
        repeat_i,
        ij,
        cyclic,
    ):
        """Tests if we can find the repeat from within the pcr product from the
        left window."""
        repeat_length, kmer, n_misprimings = repeat_length__kmer__num_misprimings
        i, j = ij
        window = self.WINDOW
        length = self.LENGTH
        seq = gen_seq(
            i=i,
            j=j,
            length=length,
            window=window,
            insert_loc=100,
            repeat_i=repeat_i,
            repeat_l=repeat_length,
            to_replace=to_replace,
            replace_with=replace_with,
            rc=rc,
        )
        n = count_misprimings_in_amplicon(
            seq, i, j, min_primer_anneal=kmer, max_primer_anneal=window, cyclic=cyclic
        )
        assert n >= n_misprimings
        if n_misprimings == 0:
            assert n == 0

    @flaky(max_runs=N_RUNS, min_passes=N_RUNS)
    @pytest.mark.parametrize(
        "replace_with",
        ["left_window", "right_window"],
        ids=["with_left_window", "with_right_window"],
    )
    @pytest.mark.parametrize("to_replace", ["internal"], ids=["replace_internal"])
    @pytest.mark.parametrize("ij", [(200, 800), (150, 850)])
    def test_linear_and_cyclic_same_bindings(
        self,
        repeat_length__kmer__num_misprimings,
        rc,
        to_replace,
        replace_with,
        repeat_i,
        ij,
    ):
        """Tests if n bindings is the same between cyclic and linear
        templates."""
        repeat_length, kmer, n_misprimings = repeat_length__kmer__num_misprimings
        i, j = ij
        window = self.WINDOW
        length = self.LENGTH
        seq = gen_seq(
            i=i,
            j=j,
            length=length,
            window=window,
            insert_loc=100,
            repeat_i=repeat_i,
            repeat_l=repeat_length,
            to_replace=to_replace,
            replace_with=replace_with,
            rc=rc,
        )
        n1 = count_misprimings_in_amplicon(
            seq, i, j, min_primer_anneal=kmer, max_primer_anneal=window, cyclic=False
        )
        n2 = count_misprimings_in_amplicon(
            seq, i, j, min_primer_anneal=kmer, max_primer_anneal=window, cyclic=True
        )
        assert n1 == n2


class TestPositiveCyclicExamples:
    @flaky(max_runs=10, min_passes=10)
    @pytest.mark.parametrize(
        "to_replace",
        ["left_flank", "right_flank", "internal"],
        ids=["left_flank", "right_flank", "internal"],
    )
    @pytest.mark.parametrize(
        "replace_with",
        ["left_window", "right_window"],
        ids=["left_window", "right_window"],
    )
    @pytest.mark.parametrize("rc", [True, False], ids=["rc", ""])
    def test_cyclic_and_linear_same_misprimings(self, to_replace, replace_with, rc):
        """Should not matter if the sequence is reindex."""

        window = 30
        i, j = 200, 800
        seq = gen_seq(
            i=i,
            j=j,
            length=1000,
            window=window,
            insert_loc=100,
            repeat_i=0,
            repeat_l=25,
            to_replace=to_replace,
            replace_with=replace_with,
            rc=rc,
        )

        n1 = count_misprimings_in_amplicon(
            seq, i, j, min_primer_anneal=20, max_primer_anneal=window, cyclic=False
        )
        n2 = count_misprimings_in_amplicon(
            seq, i, j, min_primer_anneal=20, max_primer_anneal=window, cyclic=True
        )
        print(n1, n2)
        assert n1 == n2

    @pytest.mark.parametrize(
        "to_replace",
        ["left_flank", "right_flank", "internal"],
        ids=["left_flank", "right_flank", "internal"],
    )
    @pytest.mark.parametrize(
        "replace_with",
        ["left_window", "right_window"],
        ids=["left_window", "right_window"],
    )
    def test_cyclic_indices(self, to_replace, replace_with):
        length = 1000
        i = 200
        j = 800
        window = 30

        seq1, seq2 = gen_seq_with_rc_pairs(
            i=i,
            j=j,
            length=length,
            window=window,
            insert_loc=10,
            repeat_i=0,
            repeat_l=20,
            to_replace=to_replace,
            replace_with=replace_with,
        )

        # linear misprimings
        n1 = count_misprimings_in_amplicon(
            seq1, i, j, min_primer_anneal=20, max_primer_anneal=window, cyclic=False
        )

        # reindex the plasmid 100bp in the i:j slice
        shift = 100
        delta = i + shift
        seq3 = seq1[delta:] + seq1[:delta]
        i = length - shift
        j = j - delta

        # cyclic misprimings
        n2 = count_misprimings_in_amplicon(
            seq3, i, j, min_primer_anneal=20, max_primer_anneal=window, cyclic=True
        )

        assert n1 == n2
        assert n1 == 1

    def test_cyclic_indices_raises_index_error(self):
        kwargs = dict(
            seq=random_seq(2000),
            i=900,
            j=200,
            min_primer_anneal=20,
            max_primer_anneal=30,
        )
        with pytest.raises(IndexError):
            count_misprimings_in_amplicon(**kwargs, cyclic=False)
        count_misprimings_in_amplicon(**kwargs, cyclic=True)


class TestNegativeExamples:
    """Tests situations in which we will NOT count repeats."""

    @pytest.mark.parametrize("to_replace", ["left_flank", "right_flank", "internal"])
    @pytest.mark.parametrize("replace_with", ["left_window", "right_window"])
    @pytest.mark.parametrize("rc", [True, False])
    @pytest.mark.parametrize("window_results", [(15, False), (30, True)])
    def test_window(self, to_replace, replace_with, rc, window_results):
        """We expect that if the window is too small, we will not count any
        repeats."""
        i, j = 150, 850
        repeat_i = 0
        length = 1000
        kmer = 20
        window, expect = window_results
        seq = gen_seq(
            i=i,
            j=j,
            length=length,
            window=window,
            insert_loc=100,
            repeat_i=repeat_i,
            repeat_l=20,
            to_replace=to_replace,
            replace_with=replace_with,
            rc=rc,
        )
        if not expect:
            count_misprimings_in_amplicon(
                seq, i, j, min_primer_anneal=kmer, max_primer_anneal=window
            ) == 0
        else:
            count_misprimings_in_amplicon(
                seq, i, j, min_primer_anneal=kmer, max_primer_anneal=window
            ) > 0

        count_misprimings_in_amplicon(
            seq, i, j, min_primer_anneal=20, max_primer_anneal=window, cyclic=False
        )

    @pytest.mark.parametrize(
        "replacements",
        [
            ("left_flank", "right_flank"),
            ("right_flank", "left_flank"),
            ("internal", "right_flank"),
            ("internal", "left_flank"),
            ("left_flank", "internal"),
            ("right_flank", "internal"),
        ],
    )
    @pytest.mark.parametrize("rc", [True, False])
    @pytest.mark.parametrize("kmer", [18, 20, 22])
    @pytest.mark.parametrize("repeat_length", [18, 20, 22])
    @pytest.mark.parametrize("repeat_i", [0, 10])
    def test_external_repeat_has_no_misprimings(
        self, rc, replacements, repeat_length, kmer, repeat_i
    ):
        """If a sequence has a repeat not in the expected primer window, then
        we will not count it as a repeat."""
        to_replace, replace_with = replacements
        n_misprimings = 0
        i = 200
        j = 800
        window = 30
        seq = gen_seq(
            i=i,
            j=j,
            length=1000,
            window=window,
            insert_loc=100,
            repeat_i=repeat_i,
            repeat_l=repeat_length,
            to_replace=to_replace,
            replace_with=replace_with,
            rc=rc,
        )
        assert (
            count_misprimings_in_amplicon(
                seq, i, j, min_primer_anneal=kmer, max_primer_anneal=window
            )
            >= n_misprimings
        )


def test_hash1():
    s1 = random_seq(1000)
    f = functools.partial(
        DNAStats, repeat_window=14, stats_window=20, hairpin_window=20
    )
    stats1 = f(s1)
    stats2 = f(s1)
<<<<<<< HEAD
    stats3 = f(
        random_seq(1000),
    )
=======
    stats3 = f(random_seq(1000))
>>>>>>> cc9cd295
    print(hash(stats1))
    print(hash(stats2))
    print(hash(stats3))
    assert hash(stats1) == hash(stats2)
    assert not hash(stats1) == hash(stats3)


@pytest.mark.parametrize("key", ["repeat_window", "stats_window", "hairpin_window"])
def test_hash2(key):
    s1 = random_seq(1000)
    kwargs = {"repeat_window": 20, "stats_window": 20, "hairpin_window": 20}
    kwargs2 = dict(kwargs)
    kwargs2[key] += 1
<<<<<<< HEAD
=======
    f = functools.partial(
        DNAStats, repeat_window=14, stats_window=20, hairpin_window=20
    )
>>>>>>> cc9cd295
    stats1 = DNAStats(s1, **kwargs)
    stats2 = DNAStats(s1, **kwargs)
    stats3 = DNAStats(s1, **kwargs2)
    assert hash(stats1) == hash(stats2)
    assert not hash(stats1) == hash(stats3)


@pytest.mark.parametrize(
    "key", ["gc_content_threshold", "at_content_threshold", "base_percentage_threshold"]
)
def test_hash3(key):
    s1 = random_seq(1000)
    kwargs = {
        "repeat_window": 20,
        "stats_window": 20,
        "hairpin_window": 20,
        "gc_content_threshold": 0.8,
        "at_content_threshold": 0.8,
        "base_percentage_threshold": 0.8,
    }
    kwargs2 = dict(kwargs)
    kwargs2[key] += 0.1
<<<<<<< HEAD
=======
    f = functools.partial(
        DNAStats, repeat_window=14, stats_window=20, hairpin_window=20
    )
>>>>>>> cc9cd295
    stats1 = DNAStats(s1, **kwargs)
    stats2 = DNAStats(s1, **kwargs)
    stats3 = DNAStats(s1, **kwargs2)
    assert hash(stats1) == hash(stats2)
    assert not hash(stats1) == hash(stats3)


<<<<<<< HEAD
# TODO: actually test that underlying data is the same for the view
=======
>>>>>>> cc9cd295
def test_view():
    seq = random_seq(1000)
    stats = DNAStats(seq, 14, 20, 20)
    stats2 = stats.view(slice(None, None))
    assert stats is not stats2
    assert stats.cost(1, 1000) == stats.cost(1, 1000)
    print(stats)
    print(stats2)



def test_copy():
    seq = random_seq(1000)
    stats = DNAStats(seq, 14, 20, 20)
    stats2 = stats.copy(slice(None, None))
    assert stats is not stats2
    assert stats.cost(1, 1000) == stats.cost(1, 1000)
    print(stats)
    print(stats2)


<<<<<<< HEAD
=======

>>>>>>> cc9cd295
@pytest.mark.parametrize("index", [30, 400, None])
def test_slice(index):
    seq = random_seq(1000)
    stats = DNAStats(seq, 14, 20, 20)
    stats2 = stats[:index]
    if index is None:
        assert len(stats2) == len(stats)
    else:
        assert len(stats2) == index
    print(stats.cost())
    print(stats2.cost())<|MERGE_RESOLUTION|>--- conflicted
+++ resolved
@@ -763,13 +763,7 @@
     )
     stats1 = f(s1)
     stats2 = f(s1)
-<<<<<<< HEAD
-    stats3 = f(
-        random_seq(1000),
-    )
-=======
     stats3 = f(random_seq(1000))
->>>>>>> cc9cd295
     print(hash(stats1))
     print(hash(stats2))
     print(hash(stats3))
@@ -783,12 +777,6 @@
     kwargs = {"repeat_window": 20, "stats_window": 20, "hairpin_window": 20}
     kwargs2 = dict(kwargs)
     kwargs2[key] += 1
-<<<<<<< HEAD
-=======
-    f = functools.partial(
-        DNAStats, repeat_window=14, stats_window=20, hairpin_window=20
-    )
->>>>>>> cc9cd295
     stats1 = DNAStats(s1, **kwargs)
     stats2 = DNAStats(s1, **kwargs)
     stats3 = DNAStats(s1, **kwargs2)
@@ -811,12 +799,6 @@
     }
     kwargs2 = dict(kwargs)
     kwargs2[key] += 0.1
-<<<<<<< HEAD
-=======
-    f = functools.partial(
-        DNAStats, repeat_window=14, stats_window=20, hairpin_window=20
-    )
->>>>>>> cc9cd295
     stats1 = DNAStats(s1, **kwargs)
     stats2 = DNAStats(s1, **kwargs)
     stats3 = DNAStats(s1, **kwargs2)
@@ -824,10 +806,7 @@
     assert not hash(stats1) == hash(stats3)
 
 
-<<<<<<< HEAD
 # TODO: actually test that underlying data is the same for the view
-=======
->>>>>>> cc9cd295
 def test_view():
     seq = random_seq(1000)
     stats = DNAStats(seq, 14, 20, 20)
@@ -849,10 +828,6 @@
     print(stats2)
 
 
-<<<<<<< HEAD
-=======
-
->>>>>>> cc9cd295
 @pytest.mark.parametrize("index", [30, 400, None])
 def test_slice(index):
     seq = random_seq(1000)
